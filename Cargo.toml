[package]
name = "yanyaengine"
version = "0.1.0"
edition = "2021"

# See more keys and their definitions at https://doc.rust-lang.org/cargo/reference/manifest.html

[dependencies]
bytemuck = "1.13.1"
image = "0.24.6"
nalgebra = { version = "0.32.2", features = ["serde-serialize"] }
parking_lot = "0.12.1"
serde = { version = "1.0.164", features = ["derive"] }
strum = { version = "0.25.0", features = ["derive"] }
strum_macros = "0.25.1"
vulkano = "0.34.1"
vulkano-shaders = "0.34.0"
winit = { version = "0.29.3", features = ["rwh_05"] }
<<<<<<< HEAD
font-kit = "0.13.2"
pathfinder_geometry = "0.5.1"
=======
font-kit = "0.13.0"
pathfinder_geometry = "0.5.1"
ahash = "0.8.11"
>>>>>>> 6dcea8c0
<|MERGE_RESOLUTION|>--- conflicted
+++ resolved
@@ -16,11 +16,6 @@
 vulkano = "0.34.1"
 vulkano-shaders = "0.34.0"
 winit = { version = "0.29.3", features = ["rwh_05"] }
-<<<<<<< HEAD
 font-kit = "0.13.2"
 pathfinder_geometry = "0.5.1"
-=======
-font-kit = "0.13.0"
-pathfinder_geometry = "0.5.1"
-ahash = "0.8.11"
->>>>>>> 6dcea8c0
+ahash = "0.8.11"